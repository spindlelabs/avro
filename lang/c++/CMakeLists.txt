#
# Licensed to the Apache Software Foundation (ASF) under one
# or more contributor license agreements.  See the NOTICE file
# distributed with this work for additional information
# regarding copyright ownership.  The ASF licenses this file
# to you under the Apache License, Version 2.0 (the
# "License"); you may not use this file except in compliance
# with the License.  You may obtain a copy of the License at
#
#   http://www.apache.org/licenses/LICENSE-2.0
#
# Unless required by applicable law or agreed to in writing,
# software distributed under the License is distributed on an
# "AS IS" BASIS, WITHOUT WARRANTIES OR CONDITIONS OF ANY
# KIND, either express or implied.  See the License for the
# specific language governing permissions and limitations
# under the License.
#
cmake_minimum_required (VERSION 2.6)

set (CMAKE_LEGACY_CYGWIN_WIN32 0)

if (NOT DEFINED CMAKE_INSTALL_SYSTEM_RUNTIME_LIBS_NO_WARNINGS)
    set (CMAKE_INSTALL_SYSTEM_RUNTIME_LIBS_NO_WARNINGS ON)
endif()

if (EXISTS ${CMAKE_CURRENT_SOURCE_DIR}/VERSION.txt)
    file(READ "${CMAKE_CURRENT_SOURCE_DIR}/VERSION.txt" AVRO_VERSION)
else (EXISTS ${CMAKE_CURRENT_SOURCE_DIR}/VERSION.txt)
    file(READ "${CMAKE_CURRENT_SOURCE_DIR}/../../share/VERSION.txt"
        AVRO_VERSION)
endif (EXISTS ${CMAKE_CURRENT_SOURCE_DIR}/VERSION.txt)

set (AVRO_VERSION_MAJOR ${AVRO_VERSION})
set (AVRO_VERSION_MINOR "0")

project (Avro-cpp)

if (WIN32 AND NOT CYGWIN)
add_definitions (/EHa)
add_definitions (
    -DBOOST_REGEX_DYN_LINK
    -DBOOST_FILESYSTEM_DYN_LINK
    -DBOOST_SYSTEM_DYN_LINK
    -DBOOST_PROGRAM_OPTIONS_DYN_LINK
    -DBOOST_ALL_NO_LIB)
endif()

if (CMAKE_COMPILER_IS_GNUCXX)
    set(CMAKE_CXX_FLAGS "-Wall")
endif ()


find_package (Boost 1.38 REQUIRED
    COMPONENTS filesystem system program_options)

add_definitions (${Boost_LIB_DIAGNOSTIC_DEFINITIONS})

include_directories (api ${CMAKE_CURRENT_BINARY_DIR} ${Boost_INCLUDE_DIRS})

set (AVRO_SOURCE_FILES
        impl/Compiler.cc impl/Node.cc
        impl/NodeImpl.cc impl/ResolverSchema.cc impl/Schema.cc
        impl/Types.cc impl/ValidSchema.cc impl/Zigzag.cc
        impl/BinaryEncoder.cc impl/BinaryDecoder.cc
        impl/Stream.cc impl/FileStream.cc
        impl/Generic.cc
        impl/DataFile.cc
        impl/parsing/Symbol.cc
        impl/parsing/ValidatingCodec.cc
        impl/parsing/JsonCodec.cc
        impl/parsing/ResolvingDecoder.cc
        impl/json/JsonIO.cc
        impl/json/JsonDom.cc
        impl/Resolver.cc impl/Validator.cc
        )

add_library (avrocpp SHARED ${AVRO_SOURCE_FILES})

set_property (TARGET avrocpp
    APPEND PROPERTY COMPILE_DEFINITIONS AVRO_DYN_LINK)

add_library (avrocpp_s STATIC ${AVRO_SOURCE_FILES})

set_property (TARGET avrocpp avrocpp_s
    APPEND PROPERTY COMPILE_DEFINITIONS AVRO_SOURCE)

set_target_properties (avrocpp PROPERTIES
    VERSION ${AVRO_VERSION_MAJOR}.${AVRO_VERSION_MINOR})

set_target_properties (avrocpp_s PROPERTIES
    VERSION ${AVRO_VERSION_MAJOR}.${AVRO_VERSION_MINOR})

target_link_libraries (avrocpp ${Boost_LIBRARIES})

add_executable (precompile test/precompile.cc)

target_link_libraries (precompile avrocpp_s ${Boost_LIBRARIES})

macro (gencpp file ns)
    add_custom_command (OUTPUT ${ns}.hh
        COMMAND precompile ${CMAKE_CURRENT_SOURCE_DIR}/jsonschemas/${file}
            ${file}
        COMMAND python ${CMAKE_CURRENT_SOURCE_DIR}/scripts/gen-cppcode.py
            -n ${ns} -i ${file} -o ${ns}.hh
        DEPENDS precompile ${CMAKE_CURRENT_SOURCE_DIR}/jsonschemas/${file})
    add_custom_target(${ns} DEPENDS ${ns}.hh)
endmacro (gencpp)

if (CYGWIN OR NOT WIN32)
    gencpp (bigrecord testgen)
    gencpp (bigrecord2 testgen2)
endif ()

macro (gen file ns)
    add_custom_command (OUTPUT ${file}.hh
        COMMAND avrogencpp
            -p -
            -i ${CMAKE_CURRENT_SOURCE_DIR}/jsonschemas/${file}
            -o ${file}.hh -n ${ns} -U
        DEPENDS avrogencpp ${CMAKE_CURRENT_SOURCE_DIR}/jsonschemas/${file})
    add_custom_target (${file}_hh DEPENDS ${file}.hh)
endmacro (gen)

gen (bigrecord testgen)
gen (bigrecord2 testgen2)
gen (tweet testgen3)
gen (union_array_union uau)
gen (union_map_union umu)
gen (union_conflict uc)
gen (recursive rec)
gen (reuse ru)
gen (circulardep cd)

add_executable (avrogencpp impl/avrogencpp.cc)
target_link_libraries (avrogencpp avrocpp_s ${Boost_LIBRARIES})

<<<<<<< HEAD
add_executable (avrogenobjc impl/avrogenobjc.cc)
target_link_libraries (avrogenobjc avrocpp ${Boost_LIBRARIES})

add_executable (testgentest test/testgen.cc)
add_dependencies (testgentest testgen testgen2)
target_link_libraries (testgentest avrocpp ${Boost_LIBRARIES})

add_executable (AvrogencppTests test/AvrogencppTests.cc)
=======
enable_testing()

macro (unittest name)
    add_executable (${name} test/${name}.cc)
    target_link_libraries (${name} avrocpp ${Boost_LIBRARIES})
    add_test (NAME ${name} WORKING_DIRECTORY ${CMAKE_CURRENT_SOURCE_DIR}
        COMMAND ${CMAKE_CURRENT_BINARY_DIR}/${name})
endmacro (unittest)

unittest (buffertest)
unittest (unittest)
unittest (SchemaTests)
unittest (CodecTests)
unittest (StreamTests)
unittest (SpecificTests)
unittest (DataFileTests)
unittest (JsonTests)
unittest (AvrogencppTests)

if (CYGWIN OR NOT WIN32)
    unittest (testgentest)
    add_dependencies (testgentest testgen testgen2)
endif()

>>>>>>> 6e6299f6
add_dependencies (AvrogencppTests bigrecord_hh bigrecord2_hh tweet_hh
    union_array_union_hh union_map_union_hh union_conflict_hh
    recursive_hh reuse_hh circulardep_hh)

include (InstallRequiredSystemLibraries)

set (CPACK_PACKAGE_FILE_NAME "avrocpp-${AVRO_VERSION_MAJOR}")

include (CPack)

install (TARGETS avrocpp avrocpp_s
    LIBRARY DESTINATION lib
    ARCHIVE DESTINATION lib
    RUNTIME DESTINATION lib)

install (TARGETS avrogencpp avrogenobjc RUNTIME DESTINATION bin)

install (DIRECTORY api/ DESTINATION include/avro
    FILES_MATCHING PATTERN *.hh)

if (NOT CMAKE_BUILD_TYPE)
    set (CMAKE_BUILD_TYPE Release CACHE STRING
      "Choose the type of build, options are: None Debug Release RelWithDebInfo MinSizeRel."
      FORCE)
endif (NOT CMAKE_BUILD_TYPE)<|MERGE_RESOLUTION|>--- conflicted
+++ resolved
@@ -135,16 +135,6 @@
 add_executable (avrogencpp impl/avrogencpp.cc)
 target_link_libraries (avrogencpp avrocpp_s ${Boost_LIBRARIES})
 
-<<<<<<< HEAD
-add_executable (avrogenobjc impl/avrogenobjc.cc)
-target_link_libraries (avrogenobjc avrocpp ${Boost_LIBRARIES})
-
-add_executable (testgentest test/testgen.cc)
-add_dependencies (testgentest testgen testgen2)
-target_link_libraries (testgentest avrocpp ${Boost_LIBRARIES})
-
-add_executable (AvrogencppTests test/AvrogencppTests.cc)
-=======
 enable_testing()
 
 macro (unittest name)
@@ -169,7 +159,6 @@
     add_dependencies (testgentest testgen testgen2)
 endif()
 
->>>>>>> 6e6299f6
 add_dependencies (AvrogencppTests bigrecord_hh bigrecord2_hh tweet_hh
     union_array_union_hh union_map_union_hh union_conflict_hh
     recursive_hh reuse_hh circulardep_hh)
@@ -185,7 +174,7 @@
     ARCHIVE DESTINATION lib
     RUNTIME DESTINATION lib)
 
-install (TARGETS avrogencpp avrogenobjc RUNTIME DESTINATION bin)
+install (TARGETS avrogencpp RUNTIME DESTINATION bin)
 
 install (DIRECTORY api/ DESTINATION include/avro
     FILES_MATCHING PATTERN *.hh)
