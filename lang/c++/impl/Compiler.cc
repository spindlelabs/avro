/**
 * Licensed to the Apache Software Foundation (ASF) under one
 * or more contributor license agreements.  See the NOTICE file
 * distributed with this work for additional information
 * regarding copyright ownership.  The ASF licenses this file
 * to you under the Apache License, Version 2.0 (the
 * "License"); you may not use this file except in compliance
 * with the License.  You may obtain a copy of the License at
 *
 *     http://www.apache.org/licenses/LICENSE-2.0
 *
 * Unless required by applicable law or agreed to in writing, software
 * distributed under the License is distributed on an "AS IS" BASIS,
 * WITHOUT WARRANTIES OR CONDITIONS OF ANY KIND, either express or implied.
 * See the License for the specific language governing permissions and
 * limitations under the License.
 */

#include "Compiler.hh"
#include "Types.hh"
#include "Schema.hh"
#include "ValidSchema.hh"
#include "Stream.hh"

#include "json/JsonDom.hh"

extern void yyparse(void *ctx);

using std::string;
using std::map;
using std::vector;

namespace avro {

typedef map<string, NodePtr> SymbolTable;

using json::Entity;

// #define DEBUG_VERBOSE

static NodePtr makePrimitive(const std::string& t)
{
    if (t == "null") {
        return NodePtr(new NodePrimitive(AVRO_NULL));
    } else if (t == "boolean") {
        return NodePtr(new NodePrimitive(AVRO_BOOL));
    } else if (t == "int") {
        return NodePtr(new NodePrimitive(AVRO_INT));
    } else if (t == "long") {
        return NodePtr(new NodePrimitive(AVRO_LONG));
    } else if (t == "float") {
        return NodePtr(new NodePrimitive(AVRO_FLOAT));
    } else if (t == "double") {
        return NodePtr(new NodePrimitive(AVRO_DOUBLE));
    } else if (t == "string") {
        return NodePtr(new NodePrimitive(AVRO_STRING));
    } else if (t == "bytes") {
        return NodePtr(new NodePrimitive(AVRO_BYTES));
    } else {
        return NodePtr();
    }
}

static NodePtr makeNode(const json::Entity& e, SymbolTable& st);

template <typename T>
concepts::SingleAttribute<T> asSingleAttribute(const T& t)
{
    concepts::SingleAttribute<T> n;
    n.add(t);
    return n;
}

static NodePtr makeNode(const std::string& t, SymbolTable& st)
{
    NodePtr result = makePrimitive(t);
    if (result) {
        return result;
    }
    map<string, NodePtr>::const_iterator it = st.find(t);
    if (it != st.end()) {
        return NodePtr(new NodeSymbolic(asSingleAttribute(t), it->second));
    }
    throw Exception(boost::format("Unknown type: %1%") % t);
}

const map<string, Entity>::const_iterator findField(const Entity& e,
    const map<string, Entity>& m, const string& fieldName)
{
    map<string, Entity>::const_iterator it = m.find(fieldName);
    if (it == m.end()) {
        throw Exception(boost::format("Missing Json field \"%1%\": %2%") %
            fieldName % e.toString());
    } else {
        return it;
    }
}

template<typename T>
const T& getField(const Entity& e, const map<string, Entity>& m,
    const string& fieldName)
{
    map<string, Entity>::const_iterator it = findField(e, m, fieldName);
    if (it->second.type() != json::type_traits<T>::type()) {
        throw Exception(boost::format(
            "Json field \"%1%\" is not a %2%: %3%") %
                fieldName % json::type_traits<T>::name() %
                it->second.toString());
    } else {
        return it->second.value<T>();
    }
}

struct Field {
    const string& name;
    const NodePtr value;
    Field(const string& n, const NodePtr& v) : name(n), value(v) { }
};

static Field makeField(const Entity& e, SymbolTable& st)
{
    const map<string, Entity>& m = e.value<map<string, Entity> >();
    const string& n = getField<string>(e, m, "name");
    map<string, Entity>::const_iterator it = findField(e, m, "type");
    return Field(n, makeNode(it->second, st));
}

static NodePtr makeRecordNode(const Entity& e,
    const string& name, const map<string, Entity>& m, SymbolTable& st)
{
    const vector<Entity>& v = getField<vector<Entity> >(e, m, "fields");
    concepts::MultiAttribute<string> fieldNames;
    concepts::MultiAttribute<NodePtr> fieldValues;
    for (vector<Entity>::const_iterator it = v.begin(); it != v.end(); ++it) {
        Field f = makeField(*it, st);
        fieldNames.add(f.name);
        fieldValues.add(f.value);
    }
    return NodePtr(new NodeRecord(asSingleAttribute(name),
        fieldValues, fieldNames));
}

static NodePtr makeEnumNode(const Entity& e,
    const string& name, const map<string, Entity>& m)
{
    const vector<Entity>& v = getField<vector<Entity> >(e, m, "symbols");
    concepts::MultiAttribute<string> symbols;
    for (vector<Entity>::const_iterator it = v.begin(); it != v.end(); ++it) {
        if (it->type() != json::etString) {
            throw Exception(boost::format("Enum symbol not a string: %1%") %
                it->toString());
        }
        symbols.add(it->value<string>());
    }
    return NodePtr(new NodeEnum(asSingleAttribute(name), symbols));
}

static NodePtr makeFixedNode(const Entity& e,
    const string& name, const map<string, Entity>& m)
{
    int v = static_cast<int>(getField<int64_t>(e, m, "size"));
    if (v <= 0) {
        throw Exception(boost::format("Size for fixed is not positive: ") %
            e.toString());
    }
    
    return NodePtr(new NodeFixed(asSingleAttribute(name),
        asSingleAttribute(v)));
}

<<<<<<< HEAD
    assert(!stack_.empty());
    NodePtr nodePtr(nodeFromCompilerNode(stack_.back()));
    stack_.pop_back();
    // if the type is a record/enum/fixed we have to do some special magic for namespaces
    if (nodePtr->type() == AVRO_RECORD ||
        nodePtr->type() == AVRO_FIXED ||
        nodePtr->type() == AVRO_ENUM) {
        // if the named type ALREADY has a namespace, pop it off the back
        if (!nodePtr->getNamespace().empty()) {
#ifdef DEBUG_VERBOSE
            std::cerr << "Popping namespace " << text_ << '\n';
#endif
            namespaceStack_.pop_back();
        } else if (!namespaceStack_.empty()) {
            // if there's a namespace on the namespace stack, it means that this type should get that namespace
#ifdef DEBUG_VERBOSE
            std::cerr << "Adding container namespace " << namespaceStack_.back() << '\n';
#endif
            nodePtr->setNamespace(namespaceStack_.back());
        }
    }
    add(nodePtr);
=======
static NodePtr makeArrayNode(const Entity& e, const map<string, Entity>& m,
    SymbolTable& st)
{
    map<string, Entity>::const_iterator it = findField(e, m, "items");
    return NodePtr(new NodeArray(asSingleAttribute(
        makeNode(it->second, st))));
>>>>>>> 6e6299f6
}

static NodePtr makeMapNode(const Entity& e, const map<string, Entity>& m,
    SymbolTable& st)
{
    map<string, Entity>::const_iterator it = findField(e, m, "values");

    return NodePtr(new NodeMap(asSingleAttribute(
        makeNode(it->second, st))));
}

static NodePtr makeNode(const Entity& e, const map<string, Entity>& m,
    SymbolTable& st)
{
    const string& type = getField<string>(e, m, "type");
    if (NodePtr result = makePrimitive(type)) {
        if (m.size() > 1) {
            throw Exception(boost::format(
                "Unknown additional Json fields: %1%")
                % e.toString());
        } else {
            return result;
        }
    } else if (type == "record" || type == "error" ||
        type == "enum" || type == "fixed") {
        const string& name = getField<string>(e, m, "name");
        NodePtr result;
        if (type == "record" || type == "error") {
            result = NodePtr(new NodeRecord());
            st[name] = result;
            NodePtr r = makeRecordNode(e, name, m, st);
            (boost::dynamic_pointer_cast<NodeRecord>(r))->swap(
                *boost::dynamic_pointer_cast<NodeRecord>(result));
        } else {
            result = (type == "enum") ? makeEnumNode(e, name, m) :
                makeFixedNode(e, name, m);
            st[name] = result;
        }
        return result;
    } else if (type == "array") {
        return makeArrayNode(e, m, st);
    } else if (type == "map") {
        return makeMapNode(e, m, st);
    }
    throw Exception(boost::format("Unknown type definition: %1%")
        % e.toString());
}

static NodePtr makeNode(const Entity& e, const vector<Entity>& m,
    SymbolTable& st)
{
<<<<<<< HEAD
#ifdef DEBUG_VERBOSE
    std::cerr << "Adding named type " << text_ << '\n';
    if (!namespaceStack_.empty()) {
        std::cerr << "Namespace on stack is: " << namespaceStack_.back() << '\n'; 
    }
#endif
    stack_.back().setType(AVRO_SYMBOLIC);
    // If the name does not contain a '.' then it is not a fullname, so make 
    // it a fullname if the namespace stack has something on it
    if (text_.find('.') == std::string::npos && !namespaceStack_.empty()) {
        std::string fullname(namespaceStack_.back());
        fullname.append(".");
        fullname.append(text_);
        stack_.back().nameAttribute_.add(fullname);
    } else {
        stack_.back().nameAttribute_.add(text_);
    }
=======
    concepts::MultiAttribute<NodePtr> mm;
    for (vector<Entity>::const_iterator it = m.begin(); it != m.end(); ++it) {
        mm.add(makeNode(*it, st));
    }
    return NodePtr(new NodeUnion(mm));
>>>>>>> 6e6299f6
}

static NodePtr makeNode(const json::Entity& e, SymbolTable& st)
{
    switch (e.type()) {
    case json::etString:
        return makeNode(e.value<string>(), st);
    case json::etObject:
        return makeNode(e, e.value<map<string, Entity> >(), st);
    case json::etArray:
        return makeNode(e, e.value<vector<Entity> >(), st);
    default:
        throw Exception(boost::format("Invalid Avro type: %1%") % e.toString());
    }
}

<<<<<<< HEAD
void 
CompilerContext::setNamespaceAttribute()
{
#ifdef DEBUG_VERBOSE
    std::cerr << "Setting namespace to " << text_ << '\n';
    std::cerr << "Pushing namespace " << text_ << '\n';
#endif
    stack_.back().namespaceAttribute_.add(text_);
    // Capture the namespace for resolving future symbolic references that may be contained
    // inside this namespace reference
    namespaceStack_.push_back(new std::string(text_));
}
    
void 
CompilerContext::setSymbolsAttribute()
=======
AVRO_DECL ValidSchema compileJsonSchemaFromStream(InputStream& is)
>>>>>>> 6e6299f6
{
    json::Entity e = json::loadEntity(is);
    SymbolTable st;
    NodePtr n = makeNode(e, st);
    return ValidSchema(n);
}

AVRO_DECL ValidSchema compileJsonSchemaFromMemory(const uint8_t* input, size_t len)
{
    return compileJsonSchemaFromStream(*memoryInputStream(input, len));
}

AVRO_DECL ValidSchema compileJsonSchemaFromString(const char* input)
{
    return compileJsonSchemaFromMemory(reinterpret_cast<const uint8_t*>(input),
        ::strlen(input));
}

static ValidSchema compile(std::istream& is)
{
    std::auto_ptr<InputStream> in = istreamInputStream(is);
    return compileJsonSchemaFromStream(*in);
}

AVRO_DECL void compileJsonSchema(std::istream &is, ValidSchema &schema)
{
    if (!is.good()) {
        throw Exception("Input stream is not good");
    }

    schema = compile(is);
}

AVRO_DECL bool compileJsonSchema(std::istream &is, ValidSchema &schema, std::string &error)
{
    try {
        compileJsonSchema(is, schema);
        return true;
    } catch (const Exception &e) {
        error = e.what();
        return false;
    }

}

} // namespace avro<|MERGE_RESOLUTION|>--- conflicted
+++ resolved
@@ -168,37 +168,12 @@
         asSingleAttribute(v)));
 }
 
-<<<<<<< HEAD
-    assert(!stack_.empty());
-    NodePtr nodePtr(nodeFromCompilerNode(stack_.back()));
-    stack_.pop_back();
-    // if the type is a record/enum/fixed we have to do some special magic for namespaces
-    if (nodePtr->type() == AVRO_RECORD ||
-        nodePtr->type() == AVRO_FIXED ||
-        nodePtr->type() == AVRO_ENUM) {
-        // if the named type ALREADY has a namespace, pop it off the back
-        if (!nodePtr->getNamespace().empty()) {
-#ifdef DEBUG_VERBOSE
-            std::cerr << "Popping namespace " << text_ << '\n';
-#endif
-            namespaceStack_.pop_back();
-        } else if (!namespaceStack_.empty()) {
-            // if there's a namespace on the namespace stack, it means that this type should get that namespace
-#ifdef DEBUG_VERBOSE
-            std::cerr << "Adding container namespace " << namespaceStack_.back() << '\n';
-#endif
-            nodePtr->setNamespace(namespaceStack_.back());
-        }
-    }
-    add(nodePtr);
-=======
 static NodePtr makeArrayNode(const Entity& e, const map<string, Entity>& m,
     SymbolTable& st)
 {
     map<string, Entity>::const_iterator it = findField(e, m, "items");
     return NodePtr(new NodeArray(asSingleAttribute(
         makeNode(it->second, st))));
->>>>>>> 6e6299f6
 }
 
 static NodePtr makeMapNode(const Entity& e, const map<string, Entity>& m,
@@ -250,31 +225,11 @@
 static NodePtr makeNode(const Entity& e, const vector<Entity>& m,
     SymbolTable& st)
 {
-<<<<<<< HEAD
-#ifdef DEBUG_VERBOSE
-    std::cerr << "Adding named type " << text_ << '\n';
-    if (!namespaceStack_.empty()) {
-        std::cerr << "Namespace on stack is: " << namespaceStack_.back() << '\n'; 
-    }
-#endif
-    stack_.back().setType(AVRO_SYMBOLIC);
-    // If the name does not contain a '.' then it is not a fullname, so make 
-    // it a fullname if the namespace stack has something on it
-    if (text_.find('.') == std::string::npos && !namespaceStack_.empty()) {
-        std::string fullname(namespaceStack_.back());
-        fullname.append(".");
-        fullname.append(text_);
-        stack_.back().nameAttribute_.add(fullname);
-    } else {
-        stack_.back().nameAttribute_.add(text_);
-    }
-=======
     concepts::MultiAttribute<NodePtr> mm;
     for (vector<Entity>::const_iterator it = m.begin(); it != m.end(); ++it) {
         mm.add(makeNode(*it, st));
     }
     return NodePtr(new NodeUnion(mm));
->>>>>>> 6e6299f6
 }
 
 static NodePtr makeNode(const json::Entity& e, SymbolTable& st)
@@ -291,25 +246,7 @@
     }
 }
 
-<<<<<<< HEAD
-void 
-CompilerContext::setNamespaceAttribute()
-{
-#ifdef DEBUG_VERBOSE
-    std::cerr << "Setting namespace to " << text_ << '\n';
-    std::cerr << "Pushing namespace " << text_ << '\n';
-#endif
-    stack_.back().namespaceAttribute_.add(text_);
-    // Capture the namespace for resolving future symbolic references that may be contained
-    // inside this namespace reference
-    namespaceStack_.push_back(new std::string(text_));
-}
-    
-void 
-CompilerContext::setSymbolsAttribute()
-=======
 AVRO_DECL ValidSchema compileJsonSchemaFromStream(InputStream& is)
->>>>>>> 6e6299f6
 {
     json::Entity e = json::loadEntity(is);
     SymbolTable st;
