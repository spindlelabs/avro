--- conflicted
+++ resolved
@@ -21,50 +21,6 @@
 
 namespace avro {
 
-<<<<<<< HEAD
-
-template < class A, class B, class C, class D, class E >
-SchemaResolution 
-NodeImpl<A,B,C,D,E>::furtherResolution(const Node &reader) const
-{
-    SchemaResolution match = RESOLVE_NO_MATCH;
-
-    if(reader.type() == AVRO_SYMBOLIC) {
-    
-        // resolve the symbolic type, and check again
-        const NodePtr &node = reader.leafAt(0);
-        match = resolve(*node);
-    }
-    else if(reader.type() == AVRO_UNION) {
-
-        // in this case, need to see if there is an exact match for the
-        // writer's type, or if not, the first one that can be promoted to a
-        // match
-        
-        for(size_t i= 0; i < reader.leaves(); ++i)  {
-
-            const NodePtr &node = reader.leafAt(i);
-            SchemaResolution thisMatch = resolve(*node);
-
-            // if matched then the search is done
-            if(thisMatch == RESOLVE_MATCH) {
-                match = thisMatch;
-                break;
-            }
-
-            // thisMatch is either no match, or promotable, this will set match to 
-            // promotable if it hasn't been set already
-            if (match == RESOLVE_NO_MATCH) {
-                match = thisMatch;
-            }
-        }
-    }
-
-    return match;
-}
-
-=======
->>>>>>> 45af8538
 SchemaResolution 
 NodePrimitive::resolve(const Node &reader) const
 {
@@ -232,16 +188,7 @@
 {
     os << "{\n";
     os << indent(++depth) << "\"type\": \"record\",\n";
-<<<<<<< HEAD
-    if(!namespaceAttribute_.get().empty()) {
-        os << indent(depth) << "\"namespace\": \"" << namespaceAttribute_.get() << "\",\n";
-    }
-    if(!nameAttribute_.get().empty()) {
-        os << indent(depth) << "\"name\": \"" << nameAttribute_.get() << "\",\n";
-    }
-=======
     printName(os, nameAttribute_.get(), depth);
->>>>>>> 45af8538
     os << indent(depth) << "\"fields\": [\n";
 
     int fields = leafAttributes_.size();
@@ -267,16 +214,7 @@
 {
     os << "{\n";
     os << indent(++depth) << "\"type\": \"enum\",\n";
-<<<<<<< HEAD
-    if(!namespaceAttribute_.get().empty()) {
-        os << indent(depth) << "\"namespace\": \"" << namespaceAttribute_.get() << "\",\n";
-    }
-    if(!nameAttribute_.get().empty()) {
-        os << indent(depth) << "\"name\": \"" << nameAttribute_.get() << "\",\n";
-    }
-=======
     printName(os, nameAttribute_.get(), depth);
->>>>>>> 45af8538
     os << indent(depth) << "\"symbols\": [\n";
 
     int names = leafNameAttributes_.size();
@@ -337,14 +275,7 @@
     os << "{\n";
     os << indent(++depth) << "\"type\": \"fixed\",\n";
     os << indent(depth) << "\"size\": " << sizeAttribute_.get() << ",\n";
-<<<<<<< HEAD
-    if(!namespaceAttribute_.get().empty()) {
-        os << indent(depth) << "\"namespace\": \"" << namespaceAttribute_.get() << "\",\n";
-    }
-    os << indent(depth) << "\"name\": \"" << nameAttribute_.get() << "\"\n";
-=======
     printName(os, nameAttribute_.get(), depth);
->>>>>>> 45af8538
     os << indent(--depth) << '}';
 }
 
