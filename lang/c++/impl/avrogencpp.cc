--- conflicted
+++ resolved
@@ -285,13 +285,8 @@
         << "    return boost::any_cast<" << type << " >(value_);\n"
         << "}\n\n";
 
-<<<<<<< HEAD
-    os << "inline\n";
-    os << "void" << sn << "set_" << name
-=======
     os << "inline\n"
         << "void" << sn << "set_" << name
->>>>>>> 45af8538
         << "(const " << type << "& v) {\n"
         << "    idx_ = " << idx << ";\n"
         << "    value_ = v;\n"
