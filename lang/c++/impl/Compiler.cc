/**
 * Licensed to the Apache Software Foundation (ASF) under one
 * or more contributor license agreements.  See the NOTICE file
 * distributed with this work for additional information
 * regarding copyright ownership.  The ASF licenses this file
 * to you under the Apache License, Version 2.0 (the
 * "License"); you may not use this file except in compliance
 * with the License.  You may obtain a copy of the License at
 *
 *     http://www.apache.org/licenses/LICENSE-2.0
 *
 * Unless required by applicable law or agreed to in writing, software
 * distributed under the License is distributed on an "AS IS" BASIS,
 * WITHOUT WARRANTIES OR CONDITIONS OF ANY KIND, either express or implied.
 * See the License for the specific language governing permissions and
 * limitations under the License.
 */

#include "Compiler.hh"
#include "Types.hh"
#include "Schema.hh"
#include "ValidSchema.hh"

extern void yyparse(void *ctx);

namespace avro {

<<<<<<< HEAD
#define DEBUG_VERBOSE
=======
//#define DEBUG_VERBOSE
>>>>>>> 82a6ae6a

void
compileJsonSchema(std::istream &is, ValidSchema &schema)
{
    if(!is.good()) {
        throw Exception("Input stream is not good");
    }

    CompilerContext myctx(is);
    yyparse(&myctx);

    Schema s(myctx.getRoot());
    schema.setSchema(s);
}

bool
compileJsonSchema(std::istream &is, ValidSchema &schema, std::string &error)
{
    bool success = false;
    if(!is.good()) {
        error = "Input stream is not good";
        return false;
    }

    try {
        compileJsonSchema(is, schema);
        success = true;
    }
    catch (Exception &e) {
        error = e.what();
    }

    return success;
}

void 
CompilerContext::add(const NodePtr &node)
{
    if(stack_.empty() ) {
        root_ = node;
    }
    else {
        stack_.back().addNode(node);
    }   
}

void
CompilerContext::startType()
{
#ifdef DEBUG_VERBOSE
    std::cerr << "Start type definition\n";
#endif
    stack_.push_back(new CompilerNode());
}

void
CompilerContext::stopType()
{
#ifdef DEBUG_VERBOSE
    std::cerr << "Stop type " << stack_.back().type() << '\n';
#endif

    assert(!stack_.empty());
    NodePtr nodePtr(nodeFromCompilerNode(stack_.back()));
    stack_.pop_back();
    // if the type is a record/enum/fixed we have to do some special magic for namespaces
    if (nodePtr->type() == AVRO_RECORD ||
        nodePtr->type() == AVRO_FIXED ||
        nodePtr->type() == AVRO_ENUM) {
        // if the named type ALREADY has a namespace, pop it off the back
        if (!nodePtr->getNamespace().empty()) {
#ifdef DEBUG_VERBOSE
            std::cerr << "Popping namespace " << text_ << '\n';
#endif
            namespaceStack_.pop_back();
        } else if (!namespaceStack_.empty()) {
            // if there's a namespace on the namespace stack, it means that this type should get that namespace
#ifdef DEBUG_VERBOSE
            std::cerr << "Adding container namespace " << namespaceStack_.back() << '\n';
#endif
            nodePtr->setNamespace(namespaceStack_.back());
        }
    }
    add(nodePtr);
}

void 
CompilerContext::addType(Type type)
{    
#ifdef DEBUG_VERBOSE
    std::cerr << "Setting type to " << type << '\n';
#endif
    stack_.back().setType(type);
}

void 
CompilerContext::setSizeAttribute()
{
    int size = atol(text_.c_str()); 
#ifdef DEBUG_VERBOSE
    std::cerr << "Setting size to " << size << '\n';
#endif
    stack_.back().sizeAttribute_.add(size);
}

void 
CompilerContext::addNamedType()
{
#ifdef DEBUG_VERBOSE
    std::cerr << "Adding named type " << text_ << '\n';
    if (!namespaceStack_.empty()) {
        std::cerr << "Namespace on stack is: " << namespaceStack_.back() << '\n'; 
    }
#endif
    stack_.back().setType(AVRO_SYMBOLIC);
    // If the name does not contain a '.' then it is not a fullname, so make 
    // it a fullname if the namespace stack has something on it
    if (text_.find('.') == std::string::npos && !namespaceStack_.empty()) {
        std::string fullname(namespaceStack_.back());
        fullname.append(".");
        fullname.append(text_);
        stack_.back().nameAttribute_.add(fullname);
    } else {
        stack_.back().nameAttribute_.add(text_);
    }
}

void 
CompilerContext::setNameAttribute()
{
#ifdef DEBUG_VERBOSE
    std::cerr << "Setting name to " << text_ << '\n';
#endif
    stack_.back().nameAttribute_.add(text_);
}

void 
CompilerContext::setNamespaceAttribute()
{
#ifdef DEBUG_VERBOSE
    std::cerr << "Setting namespace to " << text_ << '\n';
    std::cerr << "Pushing namespace " << text_ << '\n';
#endif
    stack_.back().namespaceAttribute_.add(text_);
    // Capture the namespace for resolving future symbolic references that may be contained
    // inside this namespace reference
    namespaceStack_.push_back(new std::string(text_));
}
    
void 
CompilerContext::setSymbolsAttribute()
{
#ifdef DEBUG_VERBOSE
    std::cerr << "Adding enum symbol " << text_ << '\n';
#endif
    stack_.back().symbolsAttribute_.add(text_);
}

void 
CompilerContext::setValuesAttribute()
{
#ifdef DEBUG_VERBOSE
    std::cerr << "Ready for map type\n";
#endif
    stack_.back().setAttributeType(CompilerNode::VALUES);
}

void 
CompilerContext::setTypesAttribute()
{
#ifdef DEBUG_VERBOSE
    std::cerr << "Ready for union types\n";
#endif
    stack_.back().setAttributeType(CompilerNode::TYPES);
}

void 
CompilerContext::setItemsAttribute()
{
#ifdef DEBUG_VERBOSE
    std::cerr << "Ready for array type\n";
#endif
    stack_.back().setAttributeType(CompilerNode::ITEMS);
}

void 
CompilerContext::setFieldsAttribute()
{
#ifdef DEBUG_VERBOSE
    std::cerr << "Ready for record fields\n";
#endif
    stack_.back().setAttributeType(CompilerNode::FIELDS);
}

void 
CompilerContext::textContainsFieldName()
{
#ifdef DEBUG_VERBOSE
    std::cerr << "Setting field name to " << text_ << '\n';
#endif
    stack_.back().fieldsNamesAttribute_.add(text_);
}

} // namespace avro<|MERGE_RESOLUTION|>--- conflicted
+++ resolved
@@ -25,11 +25,7 @@
 
 namespace avro {
 
-<<<<<<< HEAD
-#define DEBUG_VERBOSE
-=======
-//#define DEBUG_VERBOSE
->>>>>>> 82a6ae6a
+// #define DEBUG_VERBOSE
 
 void
 compileJsonSchema(std::istream &is, ValidSchema &schema)
