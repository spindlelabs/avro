/*
 * Licensed to the Apache Software Foundation (ASF) under one
 * or more contributor license agreements.  See the NOTICE file
 * distributed with this work for additional information
 * regarding copyright ownership.  The ASF licenses this file
 * to you under the Apache License, Version 2.0 (the
 * "License"); you may not use this file except in compliance
 * with the License.  You may obtain a copy of the License at
 *
 *     http://www.apache.org/licenses/LICENSE-2.0
 *
 * Unless required by applicable law or agreed to in writing, software
 * distributed under the License is distributed on an "AS IS" BASIS,
 * WITHOUT WARRANTIES OR CONDITIONS OF ANY KIND, either express or implied.
 * See the License for the specific language governing permissions and
 * limitations under the License.
 */

#ifndef avro_NodeImpl_hh__
#define avro_NodeImpl_hh__

#include "Config.hh"

#include <limits>
#include <set>
#include <boost/weak_ptr.hpp>

#include "Node.hh"
#include "NodeConcepts.hh"

namespace avro {

/// Implementation details for Node.  NodeImpl represents all the avro types,
/// whose properties are enabled are disabled by selecting concept classes.

template 
< 
    class NameConcept,
    class LeavesConcept,
    class LeafNamesConcept,
    class SizeConcept,
    class NamespaceConcept
>
class NodeImpl : public Node
{

  protected:

    NodeImpl(Type type) :
        Node(type),
        nameAttribute_(),
        leafAttributes_(),
        leafNameAttributes_(),
        sizeAttribute_(),
        namespaceAttribute_()
    { }

    NodeImpl(Type type, 
             const NameConcept &name, 
             const LeavesConcept &leaves, 
             const LeafNamesConcept &leafNames,
             const SizeConcept &size,
             const NamespaceConcept &ns
             ) :
    Node(type),
    nameAttribute_(name),
    leafAttributes_(leaves),
    leafNameAttributes_(leafNames),
    sizeAttribute_(size),
    namespaceAttribute_(ns)
    { }

    void swap(NodeImpl& impl) {
        std::swap(nameAttribute_, impl.nameAttribute_);
        std::swap(leafAttributes_, impl.leafAttributes_);
        std::swap(leafNameAttributes_, impl.leafNameAttributes_);
        std::swap(sizeAttribute_, impl.sizeAttribute_);
        std::swap(nameIndex_, impl.nameIndex_);
		std::swap(namespaceAttribute_, impl.namespaceAttribute_);
    }

    bool hasName() const {
        return NameConcept::hasAttribute;
    }

    void doSetName(const Name &name) {
        nameAttribute_.add(name);
    }
    
    const Name &name() const {
        return nameAttribute_.get();
    }

    bool hasNamespace() const {
        return NamespaceConcept::hasAttribute;
    }
    
    void doSetNamespace(const std::string &ns) {
        namespaceAttribute_.add(ns);
    }
    
    const std::string &getNamespace() const {
        return namespaceAttribute_.get();
    }

    void doAddLeaf(const NodePtr &newLeaf) { 
        leafAttributes_.add(newLeaf);
    }

    size_t leaves() const {
        return leafAttributes_.size();
    }

    const NodePtr &leafAt(int index) const { 
        return leafAttributes_.get(index);
    }

    void doAddName(const std::string &name) { 
        if (! nameIndex_.add(name, leafNameAttributes_.size())) {
            throw Exception(boost::format("Cannot add duplicate name: %1%") % name);
        }
        leafNameAttributes_.add(name);
    }

    size_t names() const {
        return leafNameAttributes_.size();
    }

    const std::string &nameAt(int index) const { 
        return leafNameAttributes_.get(index);
    }

    bool nameIndex(const std::string &name, size_t &index) const {
        return nameIndex_.lookup(name, index);
    }

    void doSetFixedSize(int size) {
        sizeAttribute_.add(size);
    }

    int fixedSize() const {
        return sizeAttribute_.get();
    }

    virtual bool isValid() const = 0;

    void printBasicInfo(std::ostream &os) const;

    void setLeafToSymbolic(int index, const NodePtr &node);
   
    SchemaResolution furtherResolution(const Node &reader) const {
        SchemaResolution match = RESOLVE_NO_MATCH;

        if (reader.type() == AVRO_SYMBOLIC) {
    
            // resolve the symbolic type, and check again
            const NodePtr &node = reader.leafAt(0);
            match = resolve(*node);
        }
        else if(reader.type() == AVRO_UNION) {

            // in this case, need to see if there is an exact match for the
            // writer's type, or if not, the first one that can be promoted to a
            // match
        
            for(size_t i= 0; i < reader.leaves(); ++i)  {

                const NodePtr &node = reader.leafAt(i);
                SchemaResolution thisMatch = resolve(*node);

                // if matched then the search is done
                if(thisMatch == RESOLVE_MATCH) {
                    match = thisMatch;
                    break;
                }

                // thisMatch is either no match, or promotable, this will set match to 
                // promotable if it hasn't been set already
                if (match == RESOLVE_NO_MATCH) {
                    match = thisMatch;
                }
            }
        }

        return match;
    }


    NameConcept nameAttribute_;
    LeavesConcept leafAttributes_;
    LeafNamesConcept leafNameAttributes_;
    SizeConcept sizeAttribute_;
    NamespaceConcept namespaceAttribute_;
    concepts::NameIndexConcept<LeafNamesConcept> nameIndex_;
};

<<<<<<< HEAD
typedef concepts::NoAttribute<std::string>     NoName;
typedef concepts::SingleAttribute<std::string> HasName;
typedef concepts::NoAttribute<std::string>     NoNamespace;
typedef concepts::SingleAttribute<std::string> HasNamespace;
=======
typedef concepts::NoAttribute<Name>     NoName;
typedef concepts::SingleAttribute<Name> HasName;
>>>>>>> 45af8538

typedef concepts::NoAttribute<NodePtr>      NoLeaves;
typedef concepts::SingleAttribute<NodePtr>  SingleLeaf;
typedef concepts::MultiAttribute<NodePtr>   MultiLeaves;

typedef concepts::NoAttribute<std::string>     NoLeafNames;
typedef concepts::MultiAttribute<std::string>  LeafNames;

typedef concepts::NoAttribute<int>     NoSize;
typedef concepts::SingleAttribute<int> HasSize;

typedef NodeImpl< NoName,  NoLeaves,    NoLeafNames,  NoSize,  NoNamespace > NodeImplPrimitive;
typedef NodeImpl< HasName, NoLeaves,    NoLeafNames,  NoSize,  NoNamespace > NodeImplSymbolic;
// Modify all the named types (record, enum, fixed) to take a namespace . It would have
// been nice to group namespace and name but I didn't want to break other code that relied
// on template parameter order
typedef NodeImpl< HasName, MultiLeaves, LeafNames,    NoSize,  HasNamespace > NodeImplRecord;
typedef NodeImpl< HasName, NoLeaves,    LeafNames,    NoSize,  HasNamespace > NodeImplEnum;
typedef NodeImpl< NoName,  SingleLeaf,  NoLeafNames,  NoSize,  NoNamespace > NodeImplArray;
typedef NodeImpl< NoName,  MultiLeaves, NoLeafNames,  NoSize,  NoNamespace> NodeImplMap;
typedef NodeImpl< NoName,  MultiLeaves, NoLeafNames,  NoSize,  NoNamespace > NodeImplUnion;
typedef NodeImpl< HasName, NoLeaves,    NoLeafNames,  HasSize, HasNamespace > NodeImplFixed;

class AVRO_DECL NodePrimitive : public NodeImplPrimitive
{
  public:

    explicit NodePrimitive(Type type) :
        NodeImplPrimitive(type)
    { }

    SchemaResolution resolve(const Node &reader)  const;

    void printJson(std::ostream &os, int depth) const;

    bool isValid() const {
        return true;
    }
};

class AVRO_DECL NodeSymbolic : public NodeImplSymbolic
{
    typedef boost::weak_ptr<Node> NodeWeakPtr;

  public:

    NodeSymbolic() :
        NodeImplSymbolic(AVRO_SYMBOLIC)
    { }

    explicit NodeSymbolic(const HasName &name) :
        NodeImplSymbolic(AVRO_SYMBOLIC, name, NoLeaves(), NoLeafNames(), NoSize(), NoNamespace())
    { }

    NodeSymbolic(const HasName &name, const NodePtr n) :
        NodeImplSymbolic(AVRO_SYMBOLIC, name, NoLeaves(), NoLeafNames(), NoSize(), NoNamespace()), actualNode_(n)
    { }
    SchemaResolution resolve(const Node &reader)  const;

    void printJson(std::ostream &os, int depth) const;

    bool isValid() const {
        return (nameAttribute_.size() == 1);
    }

    bool isSet() const {
         return (actualNode_.lock() != 0);
    }

    NodePtr getNode() const {
        NodePtr node = actualNode_.lock();
        if(!node) {
            throw Exception(boost::format("Could not follow symbol %1%") % name());
        }
        return node;
    }

    void setNode(const NodePtr &node) {
        actualNode_ = node;
    }

    virtual void checkName(const std::string &name) const {
        // use namespace version since a symbol may be a fullname
        checkNamespace(name);
    }

  protected:

    NodeWeakPtr actualNode_;

};

class AVRO_DECL NodeRecord : public NodeImplRecord
{
  public:

    NodeRecord() :
        NodeImplRecord(AVRO_RECORD) 
    { }

    NodeRecord(const HasName &name, const MultiLeaves &fields, const LeafNames &fieldsNames, const HasNamespace &ns) :
        NodeImplRecord(AVRO_RECORD, name, fields, fieldsNames, NoSize(), ns)
    { 
        for(size_t i=0; i < leafNameAttributes_.size(); ++i) {
            if(!nameIndex_.add(leafNameAttributes_.get(i), i)) {
                 throw Exception(boost::format("Cannot add duplicate name: %1%") % leafNameAttributes_.get(i));
            }
        }
    }

    void swap(NodeRecord& r) {
        NodeImplRecord::swap(r);
    }

    SchemaResolution resolve(const Node &reader)  const;

    void printJson(std::ostream &os, int depth) const;

    bool isValid() const {
        return (
                (nameAttribute_.size() == 1) && 
<<<<<<< HEAD
                // SEE AVRO-1065
                //(leafAttributes_.size() > 0) &&
=======
>>>>>>> 45af8538
                (leafAttributes_.size() == leafNameAttributes_.size())
               );
    }
};

class AVRO_DECL NodeEnum : public NodeImplEnum
{
  public:

    NodeEnum() :
        NodeImplEnum(AVRO_ENUM) 
    { }

    NodeEnum(const HasName &name, const LeafNames &symbols, const HasNamespace &ns) :
        NodeImplEnum(AVRO_ENUM, name, NoLeaves(), symbols, NoSize(), ns)
    { 
        for(size_t i=0; i < leafNameAttributes_.size(); ++i) {
            if(!nameIndex_.add(leafNameAttributes_.get(i), i)) {
                 throw Exception(boost::format("Cannot add duplicate name: %1%") % leafNameAttributes_.get(i));
            }
        }
    }
        
    SchemaResolution resolve(const Node &reader)  const;

    void printJson(std::ostream &os, int depth) const;

    bool isValid() const {
        return (
                (nameAttribute_.size() == 1) && 
                (leafNameAttributes_.size() > 0) 
               );
    }
};

class AVRO_DECL NodeArray : public NodeImplArray
{
  public:

    NodeArray() :
        NodeImplArray(AVRO_ARRAY)
    { }

    explicit NodeArray(const SingleLeaf &items) :
        NodeImplArray(AVRO_ARRAY, NoName(), items, NoLeafNames(), NoSize(), NoNamespace())
    { }

    SchemaResolution resolve(const Node &reader)  const;

    void printJson(std::ostream &os, int depth) const;

    bool isValid() const {
        return (leafAttributes_.size() == 1);
    }
};

class AVRO_DECL NodeMap : public NodeImplMap
{
  public:

    NodeMap() :
        NodeImplMap(AVRO_MAP)
    { 
         NodePtr key(new NodePrimitive(AVRO_STRING));
         doAddLeaf(key);
    }

    explicit NodeMap(const SingleLeaf &values) :
        NodeImplMap(AVRO_MAP, NoName(), values, NoLeafNames(), NoSize(), NoNamespace())
    { 
        // need to add the key for the map too
        NodePtr key(new NodePrimitive(AVRO_STRING));
        doAddLeaf(key);

        // key goes before value
        std::swap(leafAttributes_.get(0), leafAttributes_.get(1));
    }

    SchemaResolution resolve(const Node &reader)  const;

    void printJson(std::ostream &os, int depth) const;

    bool isValid() const {
        return (leafAttributes_.size() == 2);
    }
};

class AVRO_DECL NodeUnion : public NodeImplUnion
{
  public:

    NodeUnion() :
        NodeImplUnion(AVRO_UNION)
    { }

    explicit NodeUnion(const MultiLeaves &types) :
        NodeImplUnion(AVRO_UNION, NoName(), types, NoLeafNames(), NoSize(), NoNamespace())
    { }

    SchemaResolution resolve(const Node &reader)  const;

    void printJson(std::ostream &os, int depth) const;

    bool isValid() const {
        std::set<std::string> seen;
        if (leafAttributes_.size() >= 1) {
            for (size_t i = 0; i < leafAttributes_.size(); ++i) {
                std::string name;
                const NodePtr& n = leafAttributes_.get(i);
                switch (n->type()) {
                case AVRO_STRING:
                    name = "string";
                    break;
                case AVRO_BYTES:
                    name = "bytes";
                    break;
                case AVRO_INT:
                    name = "int";
                    break;
                case AVRO_LONG:
                    name = "long";
                    break;
                case AVRO_FLOAT:
                    name = "float";
                    break;
                case AVRO_DOUBLE:
                    name = "double";
                    break;
                case AVRO_BOOL:
                    name = "bool";
                    break;
                case AVRO_NULL:
                    name = "null";
                    break;
                case AVRO_ARRAY:
                    name = "array";
                    break;
                case AVRO_MAP:
                    name = "map";
                    break;
                case AVRO_RECORD:
                case AVRO_ENUM:
                case AVRO_UNION:
                case AVRO_FIXED:
                case AVRO_SYMBOLIC:
                    name = n->name().fullname();
                    break;
                default:
                    return false;
                }
                if (seen.find(name) != seen.end()) {
                    return false;
                }
                seen.insert(name);
            }
            return true;
        }
        return false;
    }
};

class AVRO_DECL NodeFixed : public NodeImplFixed
{
  public:

    NodeFixed() :
        NodeImplFixed(AVRO_FIXED)
    { }

    NodeFixed(const HasName &name, const HasSize &size, const HasNamespace &ns) :
        NodeImplFixed(AVRO_FIXED, name, NoLeaves(), NoLeafNames(), size, ns)
    { }

    SchemaResolution resolve(const Node &reader)  const;

    void printJson(std::ostream &os, int depth) const;

    bool isValid() const {
        return (
                (nameAttribute_.size() == 1) && 
                (sizeAttribute_.size() == 1) 
               );
    }
};

template < class A, class B, class C, class D, class E >
inline void 
NodeImpl<A,B,C,D,E>::setLeafToSymbolic(int index, const NodePtr &node)
{
    if(!B::hasAttribute) {
        throw Exception("Cannot change leaf node for nonexistent leaf");
    } 

    NodePtr &replaceNode = const_cast<NodePtr &>(leafAttributes_.get(index));
    std::string fullname;
    if (!node->getNamespace().empty()) {
        fullname.append(node->getNamespace());
        fullname.append(".");
    }
    fullname.append(node->name());
    if(replaceNode->name() != fullname) {
        throw Exception("Symbolic name does not match the name of the schema it references");
    }

    NodePtr symbol(new NodeSymbolic);
    NodeSymbolic *ptr = static_cast<NodeSymbolic *> (symbol.get());

    // set it to its full symbol name
    ptr->setName(fullname);
    ptr->setNode(node);
    replaceNode.swap(symbol);
}

template < class A, class B, class C, class D, class E >
inline void 
NodeImpl<A,B,C,D,E>::printBasicInfo(std::ostream &os) const
{
    os << type();
    /*
    if(hasNamespace() && !namespaceAttribute_.get().empty()) {
        os << " " << namespaceAttribute_.get();
    }
    */
    if(hasName()) {
<<<<<<< HEAD
        std::string n(nameAttribute_.get());
        size_t lastDot = n.rfind('.');
        if (lastDot != std::string::npos) {
            n = n.substr(lastDot + 1);
        }
        os << " " << n;
=======
        os << ' ' << nameAttribute_.get();
>>>>>>> 45af8538
    }

    if(D::hasAttribute) {
        os << " " << sizeAttribute_.get();
    }
    os << '\n';
    int count = leaves();
    count = count ? count : names();
    for(int i= 0; i < count; ++i) {
        if( C::hasAttribute ) {
            os << "name " << nameAt(i) << '\n';
        }
        if( type() != AVRO_SYMBOLIC && leafAttributes_.hasAttribute) {
            leafAt(i)->printBasicInfo(os);
        }
    }
    if(isCompound(type())) {
        os << "end " << type() << '\n';
    }
}


inline NodePtr resolveSymbol(const NodePtr &node) 
{
    if(node->type() != AVRO_SYMBOLIC) {
        throw Exception("Only symbolic nodes may be resolved");
    }
    boost::shared_ptr<NodeSymbolic> symNode = boost::static_pointer_cast<NodeSymbolic>(node);
    return symNode->getNode();
}

} // namespace avro

#endif<|MERGE_RESOLUTION|>--- conflicted
+++ resolved
@@ -38,8 +38,7 @@
     class NameConcept,
     class LeavesConcept,
     class LeafNamesConcept,
-    class SizeConcept,
-    class NamespaceConcept
+    class SizeConcept
 >
 class NodeImpl : public Node
 {
@@ -51,23 +50,19 @@
         nameAttribute_(),
         leafAttributes_(),
         leafNameAttributes_(),
-        sizeAttribute_(),
-        namespaceAttribute_()
+        sizeAttribute_()
     { }
 
     NodeImpl(Type type, 
              const NameConcept &name, 
              const LeavesConcept &leaves, 
              const LeafNamesConcept &leafNames,
-             const SizeConcept &size,
-             const NamespaceConcept &ns
-             ) :
-    Node(type),
-    nameAttribute_(name),
-    leafAttributes_(leaves),
-    leafNameAttributes_(leafNames),
-    sizeAttribute_(size),
-    namespaceAttribute_(ns)
+             const SizeConcept &size) :
+        Node(type),
+        nameAttribute_(name),
+        leafAttributes_(leaves),
+        leafNameAttributes_(leafNames),
+        sizeAttribute_(size)
     { }
 
     void swap(NodeImpl& impl) {
@@ -76,7 +71,6 @@
         std::swap(leafNameAttributes_, impl.leafNameAttributes_);
         std::swap(sizeAttribute_, impl.sizeAttribute_);
         std::swap(nameIndex_, impl.nameIndex_);
-		std::swap(namespaceAttribute_, impl.namespaceAttribute_);
     }
 
     bool hasName() const {
@@ -89,18 +83,6 @@
     
     const Name &name() const {
         return nameAttribute_.get();
-    }
-
-    bool hasNamespace() const {
-        return NamespaceConcept::hasAttribute;
-    }
-    
-    void doSetNamespace(const std::string &ns) {
-        namespaceAttribute_.add(ns);
-    }
-    
-    const std::string &getNamespace() const {
-        return namespaceAttribute_.get();
     }
 
     void doAddLeaf(const NodePtr &newLeaf) { 
@@ -185,24 +167,15 @@
         return match;
     }
 
-
     NameConcept nameAttribute_;
     LeavesConcept leafAttributes_;
     LeafNamesConcept leafNameAttributes_;
     SizeConcept sizeAttribute_;
-    NamespaceConcept namespaceAttribute_;
     concepts::NameIndexConcept<LeafNamesConcept> nameIndex_;
 };
 
-<<<<<<< HEAD
-typedef concepts::NoAttribute<std::string>     NoName;
-typedef concepts::SingleAttribute<std::string> HasName;
-typedef concepts::NoAttribute<std::string>     NoNamespace;
-typedef concepts::SingleAttribute<std::string> HasNamespace;
-=======
 typedef concepts::NoAttribute<Name>     NoName;
 typedef concepts::SingleAttribute<Name> HasName;
->>>>>>> 45af8538
 
 typedef concepts::NoAttribute<NodePtr>      NoLeaves;
 typedef concepts::SingleAttribute<NodePtr>  SingleLeaf;
@@ -214,17 +187,15 @@
 typedef concepts::NoAttribute<int>     NoSize;
 typedef concepts::SingleAttribute<int> HasSize;
 
-typedef NodeImpl< NoName,  NoLeaves,    NoLeafNames,  NoSize,  NoNamespace > NodeImplPrimitive;
-typedef NodeImpl< HasName, NoLeaves,    NoLeafNames,  NoSize,  NoNamespace > NodeImplSymbolic;
-// Modify all the named types (record, enum, fixed) to take a namespace . It would have
-// been nice to group namespace and name but I didn't want to break other code that relied
-// on template parameter order
-typedef NodeImpl< HasName, MultiLeaves, LeafNames,    NoSize,  HasNamespace > NodeImplRecord;
-typedef NodeImpl< HasName, NoLeaves,    LeafNames,    NoSize,  HasNamespace > NodeImplEnum;
-typedef NodeImpl< NoName,  SingleLeaf,  NoLeafNames,  NoSize,  NoNamespace > NodeImplArray;
-typedef NodeImpl< NoName,  MultiLeaves, NoLeafNames,  NoSize,  NoNamespace> NodeImplMap;
-typedef NodeImpl< NoName,  MultiLeaves, NoLeafNames,  NoSize,  NoNamespace > NodeImplUnion;
-typedef NodeImpl< HasName, NoLeaves,    NoLeafNames,  HasSize, HasNamespace > NodeImplFixed;
+typedef NodeImpl< NoName,  NoLeaves,    NoLeafNames,  NoSize  > NodeImplPrimitive;
+typedef NodeImpl< HasName, NoLeaves,    NoLeafNames,  NoSize  > NodeImplSymbolic;
+
+typedef NodeImpl< HasName, MultiLeaves, LeafNames,    NoSize  > NodeImplRecord;
+typedef NodeImpl< HasName, NoLeaves,    LeafNames,    NoSize  > NodeImplEnum;
+typedef NodeImpl< NoName,  SingleLeaf,  NoLeafNames,  NoSize  > NodeImplArray;
+typedef NodeImpl< NoName,  MultiLeaves, NoLeafNames,  NoSize  > NodeImplMap;
+typedef NodeImpl< NoName,  MultiLeaves, NoLeafNames,  NoSize  > NodeImplUnion;
+typedef NodeImpl< HasName, NoLeaves,    NoLeafNames,  HasSize > NodeImplFixed;
 
 class AVRO_DECL NodePrimitive : public NodeImplPrimitive
 {
@@ -254,11 +225,11 @@
     { }
 
     explicit NodeSymbolic(const HasName &name) :
-        NodeImplSymbolic(AVRO_SYMBOLIC, name, NoLeaves(), NoLeafNames(), NoSize(), NoNamespace())
+        NodeImplSymbolic(AVRO_SYMBOLIC, name, NoLeaves(), NoLeafNames(), NoSize())
     { }
 
     NodeSymbolic(const HasName &name, const NodePtr n) :
-        NodeImplSymbolic(AVRO_SYMBOLIC, name, NoLeaves(), NoLeafNames(), NoSize(), NoNamespace()), actualNode_(n)
+        NodeImplSymbolic(AVRO_SYMBOLIC, name, NoLeaves(), NoLeafNames(), NoSize()), actualNode_(n)
     { }
     SchemaResolution resolve(const Node &reader)  const;
 
@@ -284,11 +255,6 @@
         actualNode_ = node;
     }
 
-    virtual void checkName(const std::string &name) const {
-        // use namespace version since a symbol may be a fullname
-        checkNamespace(name);
-    }
-
   protected:
 
     NodeWeakPtr actualNode_;
@@ -303,8 +269,8 @@
         NodeImplRecord(AVRO_RECORD) 
     { }
 
-    NodeRecord(const HasName &name, const MultiLeaves &fields, const LeafNames &fieldsNames, const HasNamespace &ns) :
-        NodeImplRecord(AVRO_RECORD, name, fields, fieldsNames, NoSize(), ns)
+    NodeRecord(const HasName &name, const MultiLeaves &fields, const LeafNames &fieldsNames) :
+        NodeImplRecord(AVRO_RECORD, name, fields, fieldsNames, NoSize())
     { 
         for(size_t i=0; i < leafNameAttributes_.size(); ++i) {
             if(!nameIndex_.add(leafNameAttributes_.get(i), i)) {
@@ -324,11 +290,6 @@
     bool isValid() const {
         return (
                 (nameAttribute_.size() == 1) && 
-<<<<<<< HEAD
-                // SEE AVRO-1065
-                //(leafAttributes_.size() > 0) &&
-=======
->>>>>>> 45af8538
                 (leafAttributes_.size() == leafNameAttributes_.size())
                );
     }
@@ -342,8 +303,8 @@
         NodeImplEnum(AVRO_ENUM) 
     { }
 
-    NodeEnum(const HasName &name, const LeafNames &symbols, const HasNamespace &ns) :
-        NodeImplEnum(AVRO_ENUM, name, NoLeaves(), symbols, NoSize(), ns)
+    NodeEnum(const HasName &name, const LeafNames &symbols) :
+        NodeImplEnum(AVRO_ENUM, name, NoLeaves(), symbols, NoSize())
     { 
         for(size_t i=0; i < leafNameAttributes_.size(); ++i) {
             if(!nameIndex_.add(leafNameAttributes_.get(i), i)) {
@@ -373,7 +334,7 @@
     { }
 
     explicit NodeArray(const SingleLeaf &items) :
-        NodeImplArray(AVRO_ARRAY, NoName(), items, NoLeafNames(), NoSize(), NoNamespace())
+        NodeImplArray(AVRO_ARRAY, NoName(), items, NoLeafNames(), NoSize())
     { }
 
     SchemaResolution resolve(const Node &reader)  const;
@@ -397,7 +358,7 @@
     }
 
     explicit NodeMap(const SingleLeaf &values) :
-        NodeImplMap(AVRO_MAP, NoName(), values, NoLeafNames(), NoSize(), NoNamespace())
+        NodeImplMap(AVRO_MAP, NoName(), values, NoLeafNames(), NoSize())
     { 
         // need to add the key for the map too
         NodePtr key(new NodePrimitive(AVRO_STRING));
@@ -425,7 +386,7 @@
     { }
 
     explicit NodeUnion(const MultiLeaves &types) :
-        NodeImplUnion(AVRO_UNION, NoName(), types, NoLeafNames(), NoSize(), NoNamespace())
+        NodeImplUnion(AVRO_UNION, NoName(), types, NoLeafNames(), NoSize())
     { }
 
     SchemaResolution resolve(const Node &reader)  const;
@@ -498,8 +459,8 @@
         NodeImplFixed(AVRO_FIXED)
     { }
 
-    NodeFixed(const HasName &name, const HasSize &size, const HasNamespace &ns) :
-        NodeImplFixed(AVRO_FIXED, name, NoLeaves(), NoLeafNames(), size, ns)
+    NodeFixed(const HasName &name, const HasSize &size) :
+        NodeImplFixed(AVRO_FIXED, name, NoLeaves(), NoLeafNames(), size)
     { }
 
     SchemaResolution resolve(const Node &reader)  const;
@@ -514,55 +475,34 @@
     }
 };
 
-template < class A, class B, class C, class D, class E >
+template < class A, class B, class C, class D >
 inline void 
-NodeImpl<A,B,C,D,E>::setLeafToSymbolic(int index, const NodePtr &node)
+NodeImpl<A,B,C,D>::setLeafToSymbolic(int index, const NodePtr &node)
 {
     if(!B::hasAttribute) {
         throw Exception("Cannot change leaf node for nonexistent leaf");
     } 
 
     NodePtr &replaceNode = const_cast<NodePtr &>(leafAttributes_.get(index));
-    std::string fullname;
-    if (!node->getNamespace().empty()) {
-        fullname.append(node->getNamespace());
-        fullname.append(".");
-    }
-    fullname.append(node->name());
-    if(replaceNode->name() != fullname) {
+    if(replaceNode->name() != node->name()) {
         throw Exception("Symbolic name does not match the name of the schema it references");
     }
 
     NodePtr symbol(new NodeSymbolic);
     NodeSymbolic *ptr = static_cast<NodeSymbolic *> (symbol.get());
 
-    // set it to its full symbol name
-    ptr->setName(fullname);
+    ptr->setName(node->name());
     ptr->setNode(node);
     replaceNode.swap(symbol);
 }
 
-template < class A, class B, class C, class D, class E >
+template < class A, class B, class C, class D >
 inline void 
-NodeImpl<A,B,C,D,E>::printBasicInfo(std::ostream &os) const
+NodeImpl<A,B,C,D>::printBasicInfo(std::ostream &os) const
 {
     os << type();
-    /*
-    if(hasNamespace() && !namespaceAttribute_.get().empty()) {
-        os << " " << namespaceAttribute_.get();
-    }
-    */
     if(hasName()) {
-<<<<<<< HEAD
-        std::string n(nameAttribute_.get());
-        size_t lastDot = n.rfind('.');
-        if (lastDot != std::string::npos) {
-            n = n.substr(lastDot + 1);
-        }
-        os << " " << n;
-=======
         os << ' ' << nameAttribute_.get();
->>>>>>> 45af8538
     }
 
     if(D::hasAttribute) {
