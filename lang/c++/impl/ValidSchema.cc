--- conflicted
+++ resolved
@@ -41,16 +41,7 @@
     }
 
     if (node->hasName()) {
-<<<<<<< HEAD
-        std::ostringstream oss;
-        if (node->hasNamespace() && !node->getNamespace().empty()) {
-            oss << node->getNamespace() << ".";
-        }
-        oss << node->name();
-        const string& nm = oss.str();
-=======
         const Name& nm = node->name();
->>>>>>> 45af8538
         SymbolMap::iterator it = symbolMap.find(nm);
         bool found = it != symbolMap.end() && nm == it->first;
 
