--- conflicted
+++ resolved
@@ -19,7 +19,6 @@
 #ifndef avro_NodeImpl_hh__
 #define avro_NodeImpl_hh__
 
-#include <iostream>
 #include <limits>
 #include <set>
 #include <boost/weak_ptr.hpp>
@@ -69,9 +68,6 @@
     sizeAttribute_(size),
     namespaceAttribute_(ns)
     { }
-<<<<<<< HEAD
-    
-=======
 
     void swap(NodeImpl& impl) {
         std::swap(nameAttribute_, impl.nameAttribute_);
@@ -81,7 +77,6 @@
         std::swap(nameIndex_, impl.nameIndex_);
 		std::swap(namespaceAttribute_, impl.namespaceAttribute_);
     }
->>>>>>> 6e6299f6
     bool hasName() const {
         return NameConcept::hasAttribute;
     }
@@ -189,11 +184,7 @@
 typedef NodeImpl< NoName,  MultiLeaves, NoLeafNames,  NoSize,  NoNamespace > NodeImplUnion;
 typedef NodeImpl< HasName, NoLeaves,    NoLeafNames,  HasSize, HasNamespace > NodeImplFixed;
 
-<<<<<<< HEAD
-class NodePrimitive : public NodeImplPrimitive
-=======
 class AVRO_DECL NodePrimitive : public NodeImplPrimitive
->>>>>>> 6e6299f6
 {
   public:
 
@@ -477,11 +468,6 @@
     }
 };
 
-<<<<<<< HEAD
-#include <iostream>    
-
-=======
->>>>>>> 6e6299f6
 template < class A, class B, class C, class D, class E >
 inline void 
 NodeImpl<A,B,C,D,E>::setLeafToSymbolic(int index, const NodePtr &node)
